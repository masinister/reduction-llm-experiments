--- conflicted
+++ resolved
@@ -1,4 +1,3 @@
-<<<<<<< HEAD
 [server]
 vllm_url = http://localhost:8000/v1
 model = openai/gpt-oss-20b
@@ -10,34 +9,14 @@
 [inference]
 # Default inference parameters
 temperature = 0.4
-max_tokens = 4096
-max_context = 8192
+max_tokens = 8192
+max_context = 16384
 
 [chunking]
 # Text chunking settings for long contexts
-chunk_size = 2048
+chunk_size = 4096
 overlap = 128
-=======
-[server]
-vllm_url = http://localhost:8000/v1
-model = Qwen/Qwen3-0.6B
-dtype = half
-gpu_memory_utilization = 0.8
-tensor_parallel_size = 1
-startup_timeout = 180
-
-[inference]
-# Default inference parameters
-temperature = 0.4
-max_tokens = 1024
-max_context = 8192
-
-[chunking]
-# Text chunking settings for long contexts
-chunk_size = 2048
-overlap = 64
 
 [debug]
 # Debug mode - pretty-print prompts and model responses
-enabled = true
->>>>>>> 5c045fc9
+enabled = true